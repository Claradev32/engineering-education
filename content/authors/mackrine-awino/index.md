---
title: Mackrine Awino
type: authors
linkedin: https://www.linkedin.com/in/awino/
<<<<<<< HEAD
github: https://github.com/root5086
=======
github: https://github.com/awinomackrine
images:
  - url: /engineering-education/authors/mackrine-awino/avatar.jpeg 
>>>>>>> 86ef7a9f
---

Mackrine is a final year student at JKUAT. She is a mobile application developer who has been actively leading the tech-based community at the University.<|MERGE_RESOLUTION|>--- conflicted
+++ resolved
@@ -2,13 +2,7 @@
 title: Mackrine Awino
 type: authors
 linkedin: https://www.linkedin.com/in/awino/
-<<<<<<< HEAD
 github: https://github.com/root5086
-=======
-github: https://github.com/awinomackrine
 images:
   - url: /engineering-education/authors/mackrine-awino/avatar.jpeg 
->>>>>>> 86ef7a9f
----
-
 Mackrine is a final year student at JKUAT. She is a mobile application developer who has been actively leading the tech-based community at the University.