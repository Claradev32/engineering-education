--- conflicted
+++ resolved
@@ -1,4 +1,3 @@
-<<<<<<< HEAD
 ### Using React Hooks: Understanding React UseEffect and creating custom Hooks
 
 React Hooks are special functions that allow you to &quot;hook into&quot; React features without the need to create classes. They provide an alternative to writing class-based components (as hooks do not function inside classes).
@@ -6,7 +5,7 @@
 Operations like data fetching or manually changing the Document Object Model (DOM) via React components can cause side effects or &quot;effects&quot; as they are known. This can affect other components within your application.
 
 React comes with in-built hooks like `useEffect` that allow you to perform side effects from a function or component. With a single effect function, we can achieve the purposes of the React classes including `componentDidMount`, `componentWillUnmount` and `componentDidUpdate`.
-=======
+
 ---
 layout: engineering-education
 status: publish
@@ -28,7 +27,7 @@
 Operations like data fetching or manually changing the DOM via React components can cause side effects or "effects" as they are known. This can affect other components within your application.
 
 React comes with in-built hooks like `useEffect` that allow you to perform side effects from a function or component. With a single effect function, we can achieve the purposes of the React classes. This includes `componentDidMount`, `componentWillUnmount`, and `componentDidUpdate`.
->>>>>>> f79907a9
+
 
 ### Key takeaways
 By the end of this tutorial, the reader will be able to understand:
@@ -188,11 +187,11 @@
 
 The output above shows the value of `counter`. The initial render of the component causes the function to run.
 
-<<<<<<< HEAD
+
 Let us modify the code by altering the array dependence, which is currently empty, and then reflect the current status of `counter`.
-=======
+
 Let us change the code by altering the array dependence, which is currently empty, and then reflect the current status of `counter`.
->>>>>>> f79907a9
+
 
 ```javascript
 
@@ -260,37 +259,31 @@
 
 ```
 
-Next, we increment the value of `counter` three times. This is so that whenever a user clicks the increment or decrement button, the `useEffect **` function runs and sends a result to the console. 
-
-<<<<<<< HEAD
+Next, we increment the value of `counter` three times. This is so that whenever a user clicks the increment or decrement button, the `useEffect **` function runs and sends a result to the console.
+
+
 ![counter three](/engineering-education/understanding-react-useeffect/counter-three.png)
-=======
+
 This informs us that there has been a change in our `counter` variable. It continues for as long as a change occurs on the variable.
 
 ![counter three](/Understanding-React-UseEffect/counter-three.png)
->>>>>>> f79907a9
 
 ![counter log 2](/engineering-education/understanding-react-useeffect/counter-log2.png)
 
 The counter starts counting when the page loads for the first time. It was increased three times, resulting in a total of four runs.
 
 ### Rules for using `useEffect`
-<<<<<<< HEAD
-
 We use the `useEffect` hook to run functionalities during the lifetime of the component rather than specific user interactions or DOM events.
-=======
+
 We use the `useEffect` hook to run functionalities during the component&#39;s lifetime rather than specific user interactions or DOM events.
->>>>>>> f79907a9
+
 
 For example, you might wish to get a list of users as soon as the page loads. The names of the people change as the component mounts without user interaction.
 
 It is recommended that you use `useEffect` for asynchronous operations. This helps to avoid unwanted errors that could cause your UI to become unusable.
 
 ### How to consume APIs with useEffect and process responses
-<<<<<<< HEAD
-
-=======
->>>>>>> f79907a9
+
 Now that we have some understanding of the `useEffect`, let us fetch some data with an API. We will use the [JSON placeholder](https://jsonplaceholder.typicode.com/) free API, a standard API for working with dummy data.
 
 ```javascript
@@ -371,12 +364,12 @@
 
 In the example above, we used `useState` and `useEffect`,  which are two different hooks.
 
-<<<<<<< HEAD
+
 We used the `useState` variable to regulate the API response, and the `useEffect` was employed for data retrieval. We used the `try-catch` function to regulate whether the obtained request succeeded or failed.
 We imported axios, which was used to make a `get **`** request to the API. We received the result, and passed it to the `setState` to map across the available users list.
-=======
+
 We imported axios, which was used to make a `get` request to the API. We received the result and passed it to the `setState` to map across the available users' list.
->>>>>>> f79907a9
+
 
 ![list of users](/engineering-education/understanding-react-useeffect/list-of-users.png)
 
@@ -384,20 +377,20 @@
 
 Before we conclude, let us take a look at the final key point.
 
-<<<<<<< HEAD
+
 ### How to use useEffect to &quot;clean up&quot; effects
 
 Here is a typical error that necessitates the employment of a cleanup function within a `useEffect`:
 
 | Warning: Cannot perform a React state update on an unmounted component. This is a no-op, but it indicates a memory leak in your application. To fix, cancel all subscriptions and asynchronous tasks in a useEffect cleanup function. |
 | --- |
-=======
+
 ### How to use useEffect to "clean up" effects
 Below is a typical error that necessitates the employment of a cleanup function within a `useEffect`:
 
 | Warning: Can&#39;t perform a React state update on an unmounted component. This is a no-op, but it indicates a memory leak in your application. To fix, cancel all subscriptions and asynchronous tasks in a useEffect cleanup function. |
 | ---------------------------------------------------------------------------------------------------------------------------------------------------------------------------------------------------------------------------------------- |
->>>>>>> f79907a9
+
 
 To fix the error, we can add a cleanup method to our application as shown below:
 
@@ -490,13 +483,13 @@
 ### How to create a custom hook
 We can construct logic that can be reused across our applications by creating our custom hooks. It generates a lot of reusable features.
 
-<<<<<<< HEAD
+
 We can construct logic that can be reused across our applications by creating our own custom hooks. It generates a lot of reusable features.
 
 To begin, let us create a folder within our `src` directory and name it `hooks` and then we create a file called `CounterHook.jsx` within the `hooks` folder.
-=======
+
 To begin, let&#39;s create a **`** hooks`folder within our `src`directory and a`CounterHook.jsx`file within the `hooks` folder.
->>>>>>> f79907a9
+
 
 Add the code below to the `CounterHook.jsx` file.
 
@@ -564,26 +557,25 @@
 
 ```
 
-<<<<<<< HEAD
+
 Our application is not broken; in fact, it is in perfect working order! We imported the `CounterHook` component as a hook which we can also use in any other programs. The custom hook we created improves the efficiency of our application.
-=======
+
 Our application is not broken; in fact, it is in perfect working order!. The custom hook we created improves the efficiency of our application.
->>>>>>> f79907a9
+
 
 Depending on the context of your application, creating custom hooks should be dependent on personal preferences.
 
 ### Conclusion
 We have learned what hooks are, how they work, and their benefits. We have also demonstrated how useEffect can manage side effects from components. Lastly, we were able to create a custom reusable hook with simple logic.
 
-<<<<<<< HEAD
+
 We have learned what hooks are, how they work and their benefits. We have also demonstrated how useEffect can manage side effects from components. Lastly, we have been able to create a custom reusable hook with simple logic.
-
 With the React `useEffect` hook, you can manage component lifecycle seamlessly without necessarily having to convert your functional based components into class based components.
 
 ### References:
-=======
+
 With the React `useEffect` hook, you can manage component lifecycle  without having to convert your functional based components into class based components.
->>>>>>> f79907a9
+
 
 ### References
 - [Using the Effect Hook – React](https://reactjs.org/docs/hooks-effect.html)
@@ -594,5 +586,8 @@
 - [Full React Tutorial #14 - useEffect Hook (the basics)](https://www.youtube.com/watch?v=gv9ugDJ1ynU)
 - [React v16.8: The One With Hooks – React Blog](https://reactjs.org/blog/2019/02/06/react-v16.8.0.html)
 
+
+- [React v16.8: The One With Hooks – React Blog](https://reactjs.org/blog/2019/02/06/react-v16.8.0.html)
+
 ---
-Peer Review Contributions by: [Dawe Daniel](/engineering-education/authors/dawe-daniel/)+Peer Review Contributions by: [Dawe Daniel](/engineering-education/authors/dawe-daniel/)
