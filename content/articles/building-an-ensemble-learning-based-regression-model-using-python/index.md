﻿---
layout: engineering-education
status: publish
published: true
url: /building-an-ensemble-learning-based-regression-model-using-python/
title: Building an Ensemble Learning Based Regression Model Using Python
description: This tutorial aims to help the reader build an ensemble learning-based regression model using the python programming language.
author: adhinga-fredrick
date: 2021-10-11T00:00:00-13:00
topics: [Machine Learning]
excerpt_separator: <!--more-->
images:

  - url: /building-an-ensemble-learning-based-regression-model-using-python/hero.jpg
    alt: An Ensemble Learning Based Regression Model Example Image
---

Machine learning models are always evaluated based on their performance using specific metrics like; accuracy, precision, Mean Squared Error(MSE), etc. Each type of machine learning problem has its evaluation metrics.
<!--more-->
Building high-performance models (models with low errors), therefore, depends on how good the evaluation metric score is. In this tutorial, we will be building a performance-driven linear regression model using ensemble learning.

### Prerequisites
To follow through the tutorial, you need:

1. To know the basics of Python.
2. To have a [Kaggle](https://www.kaggle.com/) account.
3. To know the basics of Machine Learning.

### Introduction
 **Linear regression** is a statistical method of modeling the relationship between independent variables (x) and dependent variables (y). It uses independent variables (features) to predict dependent variables (target).

**Ensemble learning** is a machine learning technique that seeks to achieve a better predictive model performance by combining decisions from different models.

For our model's evaluation, we will be using RMSE (Root Mean Squared Error).

> **NB:** Regression problems cannot be measured using accuracy metric since the goal is to measure how close the predicted values are to the expected values and not to evaluate how correct the prediction is. Hence we use errors to evaluate our models.

### Setting up your environment
Before building our model, we will first go to Kaggle and create a new **notebook** and rename it to **Create_Folds**.
![notebook](engineering-education/building-an-ensemble-learning-based-regression-model-using-python/notebook.jpg)

After that, [download](https://www.kaggle.com/c/30-days-of-ml/data) the data from Kaggle and add it to your environment using the **Add Data** button and upload the downloaded data as **Dataset**.
![data](engineering-education/building-an-ensemble-learning-based-regression-model-using-python/data.jpg)

>**HINT:**  To flawlessly upload your data to Kaggle, compress the datasets.

### Creating k-folds
Once done with setting up the environment, we will move on to creating k-folds for our dataset.
Cross-validation is a validation technique used to evaluate machine learning models on a finite dataset.  It is quite popular as it is easier to understand and results in less biased predictions than other methods like train/test split.

It is also best that you create folds that you'll be using throughout the modeling process whenever you're starting with a machine learning problem.

#### Importing the necessary libraries
Before proceeding, we need to import the following necessary libraries.

```python
import numpy as np 
import pandas as pd 
from sklearn import model_selection
```

<<<<<<< HEAD
#### Read data

We will now proceed to load our dataset into our notebook. We will use Pandas library's `read_csv()` function to read the data as they constitute as `csv` files.

The code is as shown below:

=======
#### Reading the data
>>>>>>> 830eda0f
```python
train_data = pd.read_csv('/kaggle/input/Dataset/train.csv')
test_data = pd.read_csv('/kaggle/input/Dataset/test.csv')
submission = pd.read_csv('/kaggle/input/Dataset/sample_submission.csv')
```

#### Creating the folds
As shown below, let's create a new column with the name *kfold* on the last column.

```python
train_data['kfold'] = -1
```

We will then proceed to create 5 folds using the following code block:

```python
kf  = model_selection.KFold(n_splits= 5,shuffle = True, random_state=42)

for fold, (train_indicies,valid_indicies)in enumerate(kf.split(X=train_data)):
    train_data.loc[valid_indicies, "kfold"]=fold
```

After running the cell above, we will output the *new* csv file (`train_kfolds.csv`) with kfolds by running the code block below:

```python
train_data.to_csv('train_kfolds.csv', index=False)
```

Here's the [Kaggle notebook](https://www.kaggle.com/adhingafredrick/create-kfolds), which you can copy and edit.

### Building a regression model
After creating the kfolds, we will download the `train_kfolds.csv` from the output data on our **Create_kFolds** notebook.

We'll then follow the same steps on [Setting up your environment](#setting-up-your-environment) to create a new notebook called **RegressionModel** and upload the **Dataset** and **`train_kfolds.csv`** data.

After we're done with the environment setup, we'll proceed to build our model.

#### Importing necessary libraries
To build our regression model, we need to import the following libraries:

```python
import pandas as pd
import  numpy  as  np
from  sklearn.preprocessing  import  OrdinalEncoder
from  sklearn.model_selection  import  train_test_split
from  sklearn.ensemble  import  RandomForestRegressor
from  sklearn.metrics  import  mean_squared_error
from  xgboost  import  XGBRegressor
```

Once done, we will then proceed to read our data.

<<<<<<< HEAD
#### Read data

We will read our newly uploaded data, `Dataset2` and `trainfolds` using the following code block below.

=======
#### Reading the data
>>>>>>> 830eda0f
```python
data = pd.read_csv('/kaggle/input/trainfolds/train_kfolds.csv')
test_data = pd.read_csv('/kaggle/input/Dataset2/test.csv')
submission = pd.read_csv('/kaggle/input/Dataset2/sample_submission.csv')
```

#### Feature selection
We will select the useful features from our dataset and remove the not so useful/ impactful features. The not so useful features in this dataset would be; `id`, `target`, and `kfold`.

To select the useful features, run the following block of code:

```python
useful_features = [i for i in data.columns if i not in ("id", "target","kfold")]
object_cols = [col for col in useful_features if "cat" in col]
test_data = test_data[useful_features]
```

#### Modeling
To build our model, we will run the following block of code:

```python
final_predictions =[]

for fold in range(5):
    xtrain = data[data.kfold != fold].reset_index(drop=True)
    xvalid = data[data.kfold == fold].reset_index(drop=True)
    xtest = test_data.copy()
    
    ytrain = xtrain.target
    yvalid = xvalid.target
    
    xtrain = xtrain[useful_features]
    xvalid = xvalid[useful_features]
    
    # Data Encoding 
    oe = OrdinalEncoder()
    xtrain[object_cols] = oe.fit_transform(xtrain[object_cols])
    xvalid[object_cols] = oe.transform(xvalid[object_cols])
    xtest[object_cols] = oe.transform(xtest[object_cols])
    
    # Model Training
    model = XGBRegressor(random_state = fold, n_jobs=5)
    model.fit(xtrain, ytrain)
    preds_valid = model.predict(xvalid)
    preds_test = model.predict(xtest)
    final_predictions.append(preds_test)
    print(fold, mean_squared_error(yvalid, preds_valid, squared=False))
```

For each fold, we will encode the data and then train the model using XGBoost (Extreme Gradient Boosting), an ensemble learning technique to boost the performance of our model.
XGBoost is a regularized boosting technique that provides high predictive power and is faster than other boosting techniques. We will then evaluate each fold individually and print out the results of the model.

#### Model evaluation
After individually evaluating each fold, we will now evaluate our model's performance by getting the mean predictions on our test data. To do this, use the following code block:

```python
preds = np.mean(np.column_stack(final_predictions), axis=1)
```

To see how our model performed, we will output the results of our model's prediction using the following code:

```python
submission.target =preds
submission.to_csv("submission1.csv", index=False)
```

>**Bonus:** You can submit a late submission to 30 days ML Kaggle challenge and see how your model performs, i.e., if you had signed up for the challenge earlier.

### Hyperparameter optimization
In this process, we'll fine-tune and optimize our model's algorithm parameters until we achieve the desired result.
A few common XGBoost parameters with a large effect on the model perfomance include; **n_jobs**, **max_depth**, **learning_rate**, **n_estimators**, **colsample_bytree**, and **subsample**.

To fine-tune our model, add the following changes to the XGBoost regressor:

```python
model = XGBRegressor(random_state = fold, n_jobs=5, learning_rate =0.1, subsample=0.8,
                         max_depth = 5, min_child_weight = 1, gamma = 0, scale_pos_weight = 1)
```

Read more on this detailed [hyperparameter tuning](https://www.analyticsvidhya.com/blog/2016/03/complete-guide-parameter-tuning-xgboost-with-codes-python/) article that goes beyond the scope of this tutorial.

Here's the Kaggle [notebook](https://www.kaggle.com/adhingafredrick/regressionmodel) for our regression model.

### Conclusion
Building a performance-driven model is not a very easy task. It involves refining our model again and again until we get the desired outcome. Either way mastering the art of modeling can be very rewarding, whether it is in a machine learning or a data science project, or a competition.

---
Peer Review Contributions by: [Willies Ogola](/engineering-education/authors/willies-ogola/)<|MERGE_RESOLUTION|>--- conflicted
+++ resolved
@@ -59,16 +59,11 @@
 from sklearn import model_selection
 ```
 
-<<<<<<< HEAD
 #### Read data
-
 We will now proceed to load our dataset into our notebook. We will use Pandas library's `read_csv()` function to read the data as they constitute as `csv` files.
 
 The code is as shown below:
 
-=======
-#### Reading the data
->>>>>>> 830eda0f
 ```python
 train_data = pd.read_csv('/kaggle/input/Dataset/train.csv')
 test_data = pd.read_csv('/kaggle/input/Dataset/test.csv')
@@ -121,14 +116,9 @@
 
 Once done, we will then proceed to read our data.
 
-<<<<<<< HEAD
 #### Read data
-
 We will read our newly uploaded data, `Dataset2` and `trainfolds` using the following code block below.
 
-=======
-#### Reading the data
->>>>>>> 830eda0f
 ```python
 data = pd.read_csv('/kaggle/input/trainfolds/train_kfolds.csv')
 test_data = pd.read_csv('/kaggle/input/Dataset2/test.csv')
