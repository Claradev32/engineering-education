### Building and deploying a Language Detection System using Flask

With more than a thousand languages being used today, communication between people of different native languages is crucial. 

That is why companies like Google are applying Natural Language Processing(NLP) into their products like language detection on Chrome browser, to give users a smooth experience.

This article will illustrate a basic implementation of a language detection model, to build the readers' understanding of NLP and boost thier portfolio.

### Introduction
Language detection is a task in Natural Language Processing (NLP) that identifies the language of a given text or phrase and provide its translation.

In this article, we will build a language detection model using Python and the language detection dataset from [Kaggle](https://www.kaggle.com/basilb2s/language-detection).

Additionally, we will test and deploy the model using [Flask,](https://flask.palletsprojects.com/en/2.0.x/) an easy-to-use Python micro web framework.

### Table of content
- [Building the language detection model](#building-the-language-detection-model)
	- [Setting up the development environment](#setting-up-the-development-environment)
	- [Importing Libraries](#importing-libraries)
	- [Data Preprocessing](#data-preprocessing)
	- [Modeling](#modeling-the-data)
	- [Model evaluation](#model-evaluation)
	- [Inference](#inferencing-using-the-model)
- [Deploying the model using Flask](#deploying-the-model-using-flask)

### Prerequisites
To follow along with this article, the reader should have the following:
- A basic knowledge of Machine Learning.
- Python and [Jupyter Notebook](https://jupyter.org/) installed on thier machine.
- Basics of the [Flask](https://flask.palletsprojects.com/en/2.0.x/tutorial/) framwework.

### Building the language detection model
To work on the project, it would be best if you started by setting up a development environment.

#### Setting up the development environment
The first step will be creating a project folder and a virtual environment to handle the project dependencies.

Run the following commands to create the project's folder:

```bash
mkdir langdetect
cd langdetect
```

In the newly created folder `langdetect`, create a virtual environment and activate it using the following commands:

```bash
py -m venv .env #create a virtual environment named .env
cd .env/Scripts/activate # activate the environment
```

Next,  create a new file, `languagedetection.ipynb` in the `langdetect` folder. Then, open the file using Jupyter Notebook.

#### Importing libraries
We need to import the libraries as shown by the snippets below:

```python
import numpy as np
import pandas as pd
import seaborn as sns
import re          #(regular expression)
import matplotlib.pyplot as plt
import warnings
warnings.simplefilter("ignore")
```

Next, read the dataset using the following code snippet:

```python
df= pd.read_csv("Language Detection.csv")
df.head()
```

We need to check the number of languages in the dataset. Use the following code snippet for that operation.

```python 
df["Language"].value_counts()
```

Our dataset has 17 languages: English, French, Spanish, Portuguese, Italian, Russian, Swedish, Malayalam, Dutch, Arabic, Turkish,   German, Tamil, Danish, Kannada, Greek, and Hindi. 

Next, proceed to preprocess our data.

#### Data preprocessing
<<<<<<< HEAD
Here, we will transform the data into a desired usable format by the model.

First, split the data into dependent and independent variables. We will use `X` for the independent variables(features) and `y` for the dependent variable(label/target).
=======
To use the dataset, we need to differentiate the dataset features from the labels as shown below:
>>>>>>> 185ad49c

```python
X = df["Text"]
y = df["Language"]
```

<<<<<<< HEAD
Next, we will encode the label (**Language**) using the `LabelEncoder()`.

Encoding is the process of converting categorical data to numerical data. Encoding is necessary to allow data to be easily fitted into the model and improve its performance.
=======
Next, encode the label (**Language**) using the `LabelEncoder()` method as shown below:
>>>>>>> 185ad49c

```python
from sklearn.preprocessing import LabelEncoder
le = LabelEncoder()
y = le.fit_transform(y)
```
In the next step, we need to preprocess our feature (**Text**) as shown below:

```python
text_list = []

# iterating through all the text
for text in X:         
    text = re.sub(r'[!@#$(),n"%^*?:;~`0-9]', ' ', text)      # removes all the symbols and numbers
    text = re.sub(r'[[]]', ' ', text)   
    text = text.lower()          # converts all the text to lower case
    text_list.append(text)       # appends the text to the text_list
```
<<<<<<< HEAD
Then, we encode our feature(**Text**) through a *Bag of Words* model using the `CountVectorizer()` method.

A **Bag of Words** is a method used to transform text to a vector which allows the model to access the number of times a word appears in a document. In summary, it represents a phrase or a sentence as a bag(container) of words without considering the structure or the pattern of the words.
=======
In the next step, encode the feature(**Text**) through a *Bag of Words* model using the `CountVectorizer()` method as shown below:
>>>>>>> 185ad49c

```python
from sklearn.feature_extraction.text import CountVectorizer
cv = CountVectorizer() 
X = cv.fit_transform(text_list).toarray() # tokenize a collection of text documents and store it
                                            #in an array
X.shape # check the shape of the data
```
#### Modeling the data
Once we are done processing the data, we need to split the data into training and testing sets. 

Use the snippets below to split the data into training and testing sets.

```python
from sklearn.model_selection import train_test_split
X_train, X_test, y_train, y_test = train_test_split(X, y, train_size = 0.80, random_state=32)
```

By this point, we need to train the model. We will use the `MultinomialNB` classifier, which is best for classifying discrete features.

Use the code snippets below to apply the `MultinomialNB` classifier to train your model.

```python
from sklearn.naive_bayes import MultinomialNB  
model = MultinomialNB()
model.fit(X_train, y_train)
```

Once the training is finished, we need to predict the model's output using the test set.

```python
y_pred = model.predict(X_test)
y_pred
```

#### Model evaluation
After modelling, evaluate the performance of the model using the snippet below:

```python
from sklearn.metrics import accuracy_score, confusion_matrix, classification_report
acc = accuracy_score(y_test, y_pred)
cm = confusion_matrix(y_test, y_pred)
print("Accuracy is :",acc)
```

The result is good, as shown in the picture below:

![accuracy](/engineering-education/building-and-deploying-a-language-detection-system-using-flask/acuracy.jpg)

#### Inferencing using the model
We will now try to use our model to predict the language of a sentence. When supplied with the sentence, the model should output the language of the sentence.

```python
def predict(txt):
     lang = cv.transform([txt]).toarray() # convert text to bag of words model (Vector)
     language = model.predict(lang) # predict the language
     language = le.inverse_transform(language) # find the language corresponding with the predicted value
     print ("The language is in", language[0]) # printing the language

predict('I went home yesterday')  # Call the function
```

The output of our prediction is "English", as seen below:

![output](/engineering-education/building-and-deploying-a-language-detection-system-using-flask/out.jpg)

We can now save the model using `Pickle` as shown below:

```python
import pickle
pickle.dump(model, open('model.pkl','wb'))
```

After the modelling process, we will deploy the model using Flask.

### Deploying the model using Flask
Before the deployment, we need to install the Flask framework package.

```bash
pip install flask
```

Then, we need to create the following files:

- `model.pkl` - The saved model to be used.
- `apps.py` - For connecting the web page with the model.
- `index.html`- For displaying the web page.
- `style.css` - For styling the HTML page.

On the `index.html` file, add the following snippet:

```html
<!DOCTYPE  html>
<html  >
    <head>
        <meta  charset="UTF-8">
        <title>Language Detection</title>

        <link  href='https://fonts.googleapis.com/css?family=Pacifico'  rel='stylesheet'  type='text/css'>
        <link  href='https://fonts.googleapis.com/css?family=Arimo'  rel='stylesheet'  type='text/css'>
        <link  href='https://fonts.googleapis.com/css?family=Hind:300'  rel='stylesheet'  type='text/css'>
        <link  href='https://fonts.googleapis.com/css?family=Open+Sans+Condensed:300'  rel='stylesheet'  type='text/css'>
        <link  rel="stylesheet"  href="{{ url_for('static', filename='css/style.css') }}">

    </head>
    <body>
        <div  class="login">
        <h1>What Language is this?</h1>
        <!-- User Input -->
            <form  action="{{ url_for('predict')}}"method="post">
                <input  type="text"  name="text"  placeholder="Text"  required="required"  />
                <button  type="submit"  class="btn btn-primary btn-block btn-large">Predict</button>
            </form>
        <br>
        <br>
        {{ prediction_text }}
        </div>
    </body>
</html>
```

Make the [following changes](https://github.com/FREDERICO23/Language-detection/blob/main/static/css/style.css) on the `style.css` file to style the web page then connect the web page to the model using the `apps.py` file by adding the following code snippet:

```python
import pandas as pd
from flask import Flask, request, render_template
import pickle
from sklearn.feature_extraction.text import CountVectorizer
from sklearn.preprocessing import LabelEncoder
import re

cv = CountVectorizer()
le = LabelEncoder()

app = Flask(__name__)

@app.route('/')
def home():
    return render_template('index.html')

@app.route('/predict',methods=['POST'])
def predict():
    
    # Read data
    df = pd.read_csv("Language Detection.csv")

    # feature and label extraction
    X = df["Text"]
    y = df["Language"]

    # Label encoding
    from sklearn.preprocessing import LabelEncoder
    le = LabelEncoder()
    y = le.fit_transform(y)

    # cleaning the data
    text_list = []

    # iterating through all the text
    for text in X:         
        text = re.sub(r'[!@#$(),n"%^*?:;~`0-9]', ' ', text) 
        text = re.sub(r'[[]]', ' ', text)   
        text = text.lower()
        text_list.append(text)
    
    
    # Encode the feature(text)

    from sklearn.feature_extraction.text import CountVectorizer
    cv = CountVectorizer() 
    X = cv.fit_transform(text_list).toarray() 
                                            
    # split the dataset
    from sklearn.model_selection import train_test_split
    X_train, X_test, y_train, y_test = train_test_split(X, y, train_size = 0.80, random_state=32)

    # Model Training
    from sklearn.naive_bayes import MultinomialNB  
    model = MultinomialNB()
    model.fit(X_train, y_train)

    if request.method == 'POST':
        txt = request.form['text']
        t_o_b = cv.transform([txt]).toarray()
        language = model.predict(t_o_b) 
        corr_language = le.inverse_transform(language) 
    
        output = corr_language[0]

    return render_template('index.html', prediction='Language is in {}'.format(output))

if __name__ == "__main__":
    app.run(debug=True)
```

Once the above changes are done,  run the web server using the following command to see how the model works:

```bash
python apps.py
```

![home page](/engineering-education/building-and-deploying-a-language-detection-system-using-flask/homepage.jpg)

Enter a word in any of the languages above, then click on the **Predict** button to see the results. An example below is the results of a phrase *"Hur mår du"*.

![results](/engineering-education/building-and-deploying-a-language-detection-system-using-flask/result.jpg)

### Conclusion
We have built a language detection model and deployed it using Flask. As discussed above, the knowledge can be applied to other NLP projects like fraud and hate speech detection.

You can find the code for this project  on [GitHub.](https://github.com/FREDERICO23/Language-detection)

### Further reading
- [Flask](https://flask.palletsprojects.com/en/2.0.x/tutorial/factory/)<|MERGE_RESOLUTION|>--- conflicted
+++ resolved
@@ -1,4 +1,4 @@
-### Building and deploying a Language Detection System using Flask
+﻿### Building and deploying a Language Detection System using Flask
 
 With more than a thousand languages being used today, communication between people of different native languages is crucial. 
 
@@ -82,26 +82,18 @@
 Next, proceed to preprocess our data.
 
 #### Data preprocessing
-<<<<<<< HEAD
 Here, we will transform the data into a desired usable format by the model.
 
 First, split the data into dependent and independent variables. We will use `X` for the independent variables(features) and `y` for the dependent variable(label/target).
-=======
-To use the dataset, we need to differentiate the dataset features from the labels as shown below:
->>>>>>> 185ad49c
 
 ```python
 X = df["Text"]
 y = df["Language"]
 ```
 
-<<<<<<< HEAD
 Next, we will encode the label (**Language**) using the `LabelEncoder()`.
 
 Encoding is the process of converting categorical data to numerical data. Encoding is necessary to allow data to be easily fitted into the model and improve its performance.
-=======
-Next, encode the label (**Language**) using the `LabelEncoder()` method as shown below:
->>>>>>> 185ad49c
 
 ```python
 from sklearn.preprocessing import LabelEncoder
@@ -120,13 +112,9 @@
     text = text.lower()          # converts all the text to lower case
     text_list.append(text)       # appends the text to the text_list
 ```
-<<<<<<< HEAD
 Then, we encode our feature(**Text**) through a *Bag of Words* model using the `CountVectorizer()` method.
 
 A **Bag of Words** is a method used to transform text to a vector which allows the model to access the number of times a word appears in a document. In summary, it represents a phrase or a sentence as a bag(container) of words without considering the structure or the pattern of the words.
-=======
-In the next step, encode the feature(**Text**) through a *Bag of Words* model using the `CountVectorizer()` method as shown below:
->>>>>>> 185ad49c
 
 ```python
 from sklearn.feature_extraction.text import CountVectorizer
