--- conflicted
+++ resolved
@@ -14,13 +14,11 @@
   - url: /engineering-education/autologout-js/hero.jpg
     alt: Creating an auto-logout feature using JavaScript Hero Image
 ---
-<<<<<<< HEAD
 When implementing security for our applications, we will at one point check if the user is still actively using the screen and decide whether to keep him/her logged in or not. This is particularly important if the application handles sensitive or private data to the user, for example, bank account details. 
 <!--more-->
 We will see how to do that using JavaScript basing on the input events such as keypresses, scrolls, etc.
 
 ### Prerequisites
-=======
 When implementing security for our applications, we will at one point check the user's activeness in a tab. It is always a good practice to log the user out automatically based on his/her activeness. This is particularly important if the application handles the user's sensitive or private data. For example, bank account details. 
 <!--more-->
 We will see how to do that using JavaScript based on the input events such as keypresses, scrolls, etc.
@@ -30,7 +28,6 @@
 1. A basic knowledge of JavaScript.
 2. A basic knowledge of HTML and CSS.
 3. A basic knowledge of PHP (optional).
->>>>>>> a711c297
 1. A basic knowledge of JavaScript.
 2. A basic knowledge of HTML and CSS.
 3. A basic knowledge of PHP(though not that necessary).
@@ -39,15 +36,12 @@
 
 ### Brief overview
 We will look at an auto-logout feature implementation using JavaScript with the help of a simple login interface based on PHP as the backend. The display page will feature a counter that counts the number of seconds remaining before the user is logged out due to inactivity.
-<<<<<<< HEAD
 
 The timer for auto logging out will be reset if any of the events are detected. The demo is found [here](https://sacco.terrence-aluda.com/sacco/eng-edtest.html).
 
-=======
 
 The timer for auto logging out will be reset if any of the events are detected. The demo is found [here](https://sacco.terrence-aluda.com/sacco/eng-edtest.html).
 
->>>>>>> a711c297
 ### Getting started
 We will first create user interface files in HTML and CSS for the login and display screens.
 
@@ -257,11 +251,8 @@
 If the credentials are OK, we redirect the user to the display page.
 
 #### Working of the three files
-<<<<<<< HEAD
 The three files are connected in that, the user first accesses the login page, signs in, and then after the PHP script authenticates the user, they are allowed to access the display page. After a set period of inactivity, the display page redirects to the login page.
-=======
 The three files are connected in that, the user first accesses the login page and signs in. After the PHP script authenticates the user, they are allowed to access the display page. After a set period of inactivity, the display page redirects to the login page.
->>>>>>> a711c297
 
 ```bash
 Login -> [Backend aunthentication] -> Display -> (If user is inactive) -> Login
@@ -326,21 +317,18 @@
   //get the current timestamp and assign it to the currentTime variable
 
   let currentTime = Date.now();
-<<<<<<< HEAD
 
   //pass the current timestamp to the step function
 
   const step = (currentTime) => {
     //if the start time is null, assign the current time to startTime
 
-=======
 
   //pass the current timestamp to the step function
 
   const step = (currentTime) => {
     //if the start time is null, assign the current time to startTime
 
->>>>>>> a711c297
     if (!startTime) {
       startTime = currentTime;
     }
@@ -474,11 +462,8 @@
 We looked at creating an auto-logout feature in pure JavaScript. We also looked at the working of the files and the JavaScript code in detail.
 
 ### Key research area
-<<<<<<< HEAD
 The code does not keep track of the pages in different tabs. For example, if you had logged in to the same page in different tabs, the timer resets in the active tab does not affect the other tab in that the other tab will autologout. 
-=======
 The code does not keep track of the pages in different tabs. For example, if you had logged in to the same page in different tabs, the events only reset the time in the active tab. This means that the other tab will still log the user out. The goal is to reset the timer for all the tabs.
->>>>>>> a711c297
 
 Having read this, you can delve into it and make that improvement. The GitHub repository for contributing to the code is found [here](https://github.com/Agusioma/autologout-javascript).
 
@@ -487,10 +472,7 @@
 
 Happy coding!
 
-<<<<<<< HEAD
 Thank you, reader. Have a great read.
 
-=======
->>>>>>> a711c297
 ---
 Peer Review Contributions by: [Dawe Daniel](/engineering-education/authors/dawe-daniel/)