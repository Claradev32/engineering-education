---
layout: engineering-education
status: publish
published: true
slug: static-site-dynamic-nodejs-web-app
title: Converting A Static Site to A Dynamic Node.js Web App
description: How to build your first dynamic Node.js web app from a static site. This article dispels the difficulties of learning full-stack development.
author: louise-findlay
date: 2020-07-14T00:00:00-07:00
topics: [Node.js]
excerpt_separator: <!--more-->
images:

  - url: /engineering-education/static-site-dynamic-nodejs-web-app/hero.png
    alt: header image static site nodejs web app
---
This tutorial will guide you on how to convert a static website that uses HTML, CSS and JavaScript (JS) to a dynamic one using MongoDB, Express, Static HTML, CSS, JS, and NodeJS. Similar to the popular MEAN/MERN stack (MongoDB, Express, Angular or React, and NodeJS), but instead of using Angular or React, we will use a templating engine called [EJS](https://ejs.co) (Embedded JavaScript.) Other popular templating engines include Handlebars, Pug, and Nunjucks.
<!--more-->

Learning a templating language can be easier than a JS framework because you can just write HTML, and it lets you insert the same piece of code in multiple locations (called partials) or pass server-side variables to be displayed on the front-end (such as a username).


### Installing Node.js
First, make sure you’ve installed Node.js on your local machine or VPS hosting provider.  If you haven’t installed it, go to the [Node.js website](https://nodejs.org/en/) to do so. With Node.js, you can write server-side code using a special form of JavaScript so you can use an already familiar language.

The Node.js installer comes bundled with the package manager NPM. NPM is a repository for Node Modules, reusable pieces of code that can extend the functionality of your server. It’s similar to a plugin repository, and Node Modules can be thought of as code snippets or libraries (depending on how large they are).

*Windows Users:* Need to add Node and NPM to their PATH so they can call them easily on the command line. For more in-depth instructions, see my [guide](/engineering-education/working-with-databases-part1/#mongodb-installation) on How to Install MongoDB.


### Testing the Install
To test that the installation has worked correctly, open a terminal window, and type `node -v`  and  `npm -v` If the resulting message starts with a v and is followed by some numbers (indicating a version), then the installation has been successful. Now you’re ready to create your first server.

### Creating Your First Server
Once you have created a static website, the first step in creating a Node.js app is to create an Express web server.

First, move all your website’s static files (HTML, CSS, JS, images, etc.) into a folder called public and create a file called server.js in the root directory of your website folder. In the server.js file type:

```js
// Load Node modules
var express = require('express');
// Initialise Express
var app = express();
// Render static files
app.use(express.static('public'));
// Port website will run on
app.listen(8080);
```

Then in the terminal, type: `npm init`. Press enter to accept the default parameters for all the following options, but make sure the entry point is server.js.

Finally, type: `npm start` and then go to (IP Address of your VPS host, or localhost:8080/index.html (or the name of one of your webpages) in the browser. The Express server you just created should now be serving your website’s static files.

### Next Steps
Moving forward, we will discuss how to convert your static files to dynamic ones using the EJS templating engine and how to copy repeated code using partials and inject server-side variables to the front-end.~~

### Templating Basics

#### Installing EJS
The first step to use EJS is to install it. A simple `npm install ejs --save` will do the trick. The --save parameter saves the module to the `package.json` file so anyone that clones the git repo (or otherwise downloads the site's files) can install all the required Node modules for the project (called dependencies) using the `npm install` command instead of having to type `npm install (module name)` for however many modules you need.

### Converting Static Pages to EJS Files
Next, you need to convert your static HTML files into dynamic EJS ones and set up your folder structure in the way EJS expects. In the root directory of your website, create a folder called views and inside that folder create two sub-folders called pages and partials. Move all your HTML files into the pages sub-folder and rename the .html file extensions to .ejs. Your folder structure should look similar to the picture below.

![NodeJS File Structure](/engineering-education/static-site-dynamic-nodejs-web-app/nodejs-file-structure.png)

### Reusing Code - Creating Your First EJS Partial
When creating static sites, there's often code that you repeat on every page such as the head (where the meta tags are located), header, and footer sections. It's inconvenient to change them on every page (especially on larger sites) if alterations are needed, but if you use EJS partials then you won't have to. Editing one template (partial) file will update the code on every page that the file is included in.

We'll take a typical part of a website to be templated, the header as an example. Create a new file called header.ejs in the partials folder. Copy and paste all the code between the `<header></header>` tags on one of your EJS pages into it.

Finally, on all pages with a header delete the code between the `<header></header>` tags (the same code you copied to the header.ejs partial file) and replace it with `<% include('../partials/header') %>`. Now, you've created your first EJS partial. Repeat the process for any other repetitive pieces of code such as the head and footer sections.

*Small Tip:* If you find it hard to differentiate between your pages and partials since they have the same .ejs file extension then it can be helpful to put an underscore _ in front of the names of partials so _ header.ejs. This is a naming convention that some developers use that can be helpful.

### Rendering EJS Pages
Now we get to the exciting part, making the server render the EJS pages and partials so you can see them on the front-end.

**server.js Example**
```js
// Load Node modules
var express = require('express');
const ejs = require('ejs');
// Initialise Express
var app = express();
// Render static files
app.use(express.static('public'));
// Set the view engine to ejs
app.set('view engine', 'ejs');
// Port website will run on
app.listen(8080);

// *** GET Routes - display pages ***
// Root Route
app.get('/', function (req, res) {
    res.render('pages/index');
});
```

First, we need to add the EJS Node module to our server. So, in the `server.js` file (see example above), add `const ejs = require('ejs');`

Second, we need to tell our Express server to use EJS so add  `app.set('view engine', 'ejs');`.

Now, we need to configure routes. Routes tell the server what to do when a user goes to a certain URL in your website such as `http://testapp.com/login`. There are two types of routes, GET and POST. GET routes display pages and POST routes upload data from the front-end to the server (usually via a form) typically before a page is rendered and the uploaded data is somehow used.

Since we only want to display our EJS pages, we will just use GET routes. Add them after the `app.listen(8080)` line in `server.js`. For the index page, the route will be:

```js
// *** GET Routes - display pages ***
// Root Route
app.get('/', function (req, res) {
    res.render('pages/index');
});
```
The '/' specifies the URL of the website the code will activate on, the `req` stands for request and `res` for response. So, the response returned when going to `http://testapp.com` is rendering (displaying to the browser) the pages/index.ejs page. Add similar routes for your other EJS pages.

### Passing Server-Side Data to the Frontend
The main attraction of templating apart from reusing code is that you can pass server-side variables to the front-end. Either a single variable like the current user's username, or an array, like the details of every registered user. However, the real strength of passing server-side variables becomes apparent when using APIs or databases.

For a basic example, the below code will display "Louise" in the h2 tag of the index page:

**server.js**
```js
// Route Route
app.get('/', function (req, res) {
    var name = "Louise";
    // Render index page
    res.render('pages/index', {
        // EJS variable and server-side variable
        name: name
    });
});
```
The first `name` is the name of the EJS variable (the name for displaying it on the front-end), and the second is the variable that contains the data you want to send. (They don't have to be identical.)

**index.ejs**
``` html
<h2>My name is <%= name %></h2>
```

For a simple array, you can use this example instead, which will create a p tag for every name in the listnames variable:

**server.js**
``` js
// Route Route
app.get('/', function (req, res) {
    var listnames = ["Louise", "Sadie", "Erik", "Raph", "Gina"];
    // Render index page
    res.render('pages/index', {
        // EJS variable and server-side variable
        listnames: listnames
    });
});
```
**index.ejs**
``` html
<% listnames.forEach(function(name) { %>
        <p><%= name %></p>
        <% }); %>
```

### Passing Server-Side Data
Congratulations! You've successfully converted your static website to a Node.js web app. You've also created your first Express web server and learned the basics of EJS templating.

Eager to deploy your first Node.js web app so you can show it off? Follow my [Node.js deployment tutorial for DigitalOcean](/engineering-education/deploying-nodejs-web-app).

If you want to build on the skills you've learned in this tutorial, I suggest using EJS templating to work with APIs and databases.

<<<<<<< HEAD
If you need a helping hand on either of those areas, check out my [Getting to Grips with Databases guide](/engineering-education/working-with-databases-part1/) which will get you started and later expand into using EJS.

<section class="section-rich-text xs-pb-80 xs-pt-80">
  <div class="section-container">
    <div class="section-rich-text-inner prl-5">
      <a class="decoration-none" href="/modules/node-js/">
        <div class="cta-block-box relative xs-mt-10 xs-mb-50">
          <div class="cta-block-box-left-block absolute"></div>
          <div class="cta-block-box-left-stripes absolute"></div>
          <div class="cta-block-box-inner pa-5 cta-shadow">
            <h3 class="title-3" style="text-align: center;"><img src="/assets/images/blog/featured-images/Node.js_logo.png" width="150" style="margin: 0;"><br>Edge Hosting</h3>
            <p class="xs-mb-20">Section’s Node.js Edge Hosting empowers DevOps teams to run mission critical Node.js applications at the network edge for blazingly fast results with enterprise level AppSec protection.</p>
            <span class="link-with-arrow-blue text-blue text-18-medium">Learn more and get started on a free plan</span>
          </div>
          <div class="cta-block-box-right-block absolute"></div>
          <div class="cta-block-box-right-stripes absolute"></div>
        </div>
      </a>
    </div>
  </div>
</section>
=======
If you need a helping hand on either of those areas, check out my [Getting to Grips with Databases](/engineering-education/working-with-databases-part1/) and [Getting to Grips with APIs](/engineering-education/simple-guide-to-using-apis-nodejs) guides which will get you started.
>>>>>>> f8901f50
<|MERGE_RESOLUTION|>--- conflicted
+++ resolved
@@ -166,28 +166,4 @@
 
 If you want to build on the skills you've learned in this tutorial, I suggest using EJS templating to work with APIs and databases.
 
-<<<<<<< HEAD
-If you need a helping hand on either of those areas, check out my [Getting to Grips with Databases guide](/engineering-education/working-with-databases-part1/) which will get you started and later expand into using EJS.
-
-<section class="section-rich-text xs-pb-80 xs-pt-80">
-  <div class="section-container">
-    <div class="section-rich-text-inner prl-5">
-      <a class="decoration-none" href="/modules/node-js/">
-        <div class="cta-block-box relative xs-mt-10 xs-mb-50">
-          <div class="cta-block-box-left-block absolute"></div>
-          <div class="cta-block-box-left-stripes absolute"></div>
-          <div class="cta-block-box-inner pa-5 cta-shadow">
-            <h3 class="title-3" style="text-align: center;"><img src="/assets/images/blog/featured-images/Node.js_logo.png" width="150" style="margin: 0;"><br>Edge Hosting</h3>
-            <p class="xs-mb-20">Section’s Node.js Edge Hosting empowers DevOps teams to run mission critical Node.js applications at the network edge for blazingly fast results with enterprise level AppSec protection.</p>
-            <span class="link-with-arrow-blue text-blue text-18-medium">Learn more and get started on a free plan</span>
-          </div>
-          <div class="cta-block-box-right-block absolute"></div>
-          <div class="cta-block-box-right-stripes absolute"></div>
-        </div>
-      </a>
-    </div>
-  </div>
-</section>
-=======
-If you need a helping hand on either of those areas, check out my [Getting to Grips with Databases](/engineering-education/working-with-databases-part1/) and [Getting to Grips with APIs](/engineering-education/simple-guide-to-using-apis-nodejs) guides which will get you started.
->>>>>>> f8901f50
+If you need a helping hand on either of those areas, check out my [Getting to Grips with Databases](/engineering-education/working-with-databases-part1/) and [Getting to Grips with APIs](/engineering-education/simple-guide-to-using-apis-nodejs) guides which will get you started.