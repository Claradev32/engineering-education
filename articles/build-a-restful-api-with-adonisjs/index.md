### Build A RESTful API With AdonisJS

### Outline
Introduction
Setting up AdonisJS
Creating Databases
Setting up Authorization and Authentication
Creating Models
Creating Controllers
Creating Endpoint Routes
Testing the Forum API
Conclusion

### Introduction
<<<<<<< HEAD
In today’s ever-changing and rapid world of frameworks including frontend and backend frameworks, learning and building RESTful APIs to bridge the gap between clients and data is a demanding skill for any software engineer.
=======

In today’s ever-changing and rapid world of frontend and backend frameworks, learning and building RESTful APIs to bridge the gap between clients and data is a demanding skill for any software engineer.
>>>>>>> dc94db1b

"A RESTful API is an application program interface (API) that uses HTTP requests to exchange data between parties using endpoints (routes) with either GET, PUT, POST and DELETE as the HTTP requests." from [TowardDataScience](https://towardsdatascience.com)

We will be showing you how to build a RESTful API with AdonisJS 5. we will be building an API for a forum, we are going to cover a lot such as authentication, authorization, etc. we will also cover best practices in structuring and building out your HTTPS endpoint and also industry standard responses.

AdonisJS is the Laravel of JavaScript and a good grasp of it is a high-demand skill, therefore learning a build your first REST API with it is a game-changer. You can read through the [Ultimate Guide to AdonisJS 5](https://masteringbackend.com/posts/adonisjs-tutorial-the-ultimate-guide) to learn more.

### Setting up AdonisJS 5
<<<<<<< HEAD
If you’ve been working with JavaScript frameworks before now, you should already have Node.js in your computer, if not, you can install the latest version by going through the steps [here](https://nodejs.org/en/).
=======

If you’ve been working with JavaScript frameworks before, you should already have Node.js in your computer, if not, you can install the latest version by going through the steps [here](https://nodejs.org/en/).
>>>>>>> dc94db1b

_AdonisJS needs Node.js >=12.x.x and NPM >=6.x.x, make sure you have the required NodeJs by checking the version installed in your computer to make sure it corresponds with the requirement._

We will assume you have the requirements, so you can go ahead to create a new AdonisJS 5 project by running this command.

```bash
    npm init adonis-ts-app adonisjs-forum-api
```

While you run the command, if you are asked to choose a project structure, select `API Server` and continue by leaving the other options default.

After installing successfully, open the folder with your favorite Text Editor and run the following commands in your terminal.

```bash
    cd <PROJECT_NAME>
    node ace serve --watch
```

Open your browser and visit the URL presented, if you see `hello world`.

Congratulations.

### Creating Databases
Now that we have our first `Hello World` API created, our Forum API cannot be completed with having a database for storing, reading and updating data from it.

Let’s set up our database right away:

First, you need to create a database with MySQL using any of these [Database Clients](https://masteringbackend.com/posts/top-10-database-clients-for-developers) of your choice.

In other to access and manipulate Databases seemlessly, let's install the LUCID ORM used by AdonisJS with this command.

```bash
    npm i @adonisjs/lucid@alpha
```

Then you need to configure it with the database you just created by running the `invoke` command and following the instructions.

```bash
    node ace invoke @adonisjs/lucid
```

When you run the command, you will be presented with different database options, in this tutorial, we will go with MySQL/MariaDB and then select `In the Terminal` for the instructions.

Read through the instructions and update your `.env` file with your database credentials as follows.

```bash
    DB_CONNECTION=mysql
    MYSQL_USER= //DB_USER
    MYSQL_HOST=localhost
    MYSQL_DB_NAME= //DB_NAME
    MYSQL_PORT=3306
    MYSQL_PASSWORD= //DB_PASSWORD
```

If you want to change the default configurations for the databases, you can always go to `config/database.ts` to configure some credentials.

If you encounter this error `Client does not support authentication protocol requested by server;` while testing your Forum API, follow these steps to solve it.

```bash
    npm install mysql2
```

Then open `config/database.ts` and update the `client` field to `mysql2`.

That’s all.

### Setting up Authorization and Authentication
In AdonisJS 5, authentication and authorization is very easy to set up, all you need to do is to install the Auth package and every other complicated authentication logic is built in for you already.

Let’s get started:

Install the Auth package with this command.

```bash
    npm i @adonisjs/auth@alpha
```

As always, invoke the Auth package with the `invoke` command to configure it.

```bash
    node ace invoke @adonisjs/auth
```

First, it will ask you to select the provider, In this case, I chose Lucid and API Token next since we are building an API.

1. Next, type in the `User` Model for your authentication,
2. Then press `Y` key to create a migration for it.
3. Next, choose `Database` as your provider
4. Lastly, press `Y` again to create a `api_tokens` migration.

Now, you should have 2 migrations in your `database/migrations` folder, update the `xxxxx_users.ts` file to include a `name` and any other columns of your choice.

Lastly, add the `auth` middleware to the `kernel.ts` file inside `start/kernel.ts`:

```ts
Server.middleware.registerNamed({
  auth: "App/Middleware/Auth",
});
```

#### Creating migrations
The next step is to create the remaining migrations for the Post and Forum models we will be creating later.

Let’s get started:

Create new migration using this command:

```bash
    node ace make:migration posts
```

After running the command, open the new file in `database/migrations/xxxx_posts.ts` and paste the code below.

```ts
import BaseSchema from "@ioc:Adonis/Lucid/Schema";
export default class Posts extends BaseSchema {
  protected tableName = "posts";
  public async up() {
    this.schema.createTable(this.tableName, (table) => {
      table.increments("id");
      table.string("title", 255).notNullable();
      table.string("content", 255).notNullable();
      table.integer("user_id", 180).notNullable();
      table.integer("forum_id").nullable();
      table.timestamps(true);
    });
  }
  public async down() {
    this.schema.dropTable(this.tableName);
  }
}
```

For now, we are keeping it simple by creating our database schema for `posts` which will contain the following columns listed in the code without defining any database constraints.

Next, we will create the `Forum` schema and paste in the following codes too.

    node ace make:migration forums

And the following codes.

```ts
import BaseSchema from "@ioc:Adonis/Lucid/Schema";
export default class Forums extends BaseSchema {
  protected tableName = "forums";
  public async up() {
    this.schema.createTable(this.tableName, (table) => {
      table.increments("id");
      table.string("title", 255).notNullable();
      table.string("description", 255).notNullable();
      table.integer("user_id", 180).notNullable();
      table.timestamps(true);
    });
  }
  public async down() {
    this.schema.dropTable(this.tableName);
  }
}
```

We will also keep this one simple by creating our database schema for `posts` which will contain the following columns listed in the code without defining any database constraints.

Also, the `public async up` and `public async down` are two important methods of the `BaseSchema` object, while the `up` method is responsible for running migrations and creating database schemas, the `down` method is also used to drop the created schema/table.

Lastly, we will run the migrations to generate and create the database tables as specified in the migrations.

To run our migration, we need to stop the server and start it again:

```bash
    node ace serve --watch
    // Then
    node ace migration:run
```

You can set up database seeders to generate fake data or [clone my repository](https://github.com/Kaperskyguru/adonisjs-forum-api) since we have configured that already.

Cheers!

### Creating Models
<<<<<<< HEAD
Now, we will create all the models we need this API and configure them properly to interact with our database.
=======

Now, we will create all the models we need for this API and configure them properly to interact with our database.
>>>>>>> dc94db1b

```bash
    node ace make:model Forum
    node ace make:model Post
```

You can [clone my repository](https://github.com/Kaperskyguru/adonisjs-forum-api) to see how we map the columns and configure the relationships too.

This is a preview of how the Model looks like for a `User` model:

```ts
import { DateTime } from "luxon";
import Post from "App/Models/Post";
import Forum from "App/Models/Forum";
import Hash from "@ioc:Adonis/Core/Hash";
import {
  column,
  beforeSave,
  BaseModel,
  hasMany,
  HasMany,
} from "@ioc:Adonis/Lucid/Orm";
export default class User extends BaseModel {
  @column({ isPrimary: true })
  public id: number;
  @column()
  public email: string;
  @column()
  public name: string;
  @column({ serializeAs: null })
  public password: string;
  @column()
  public rememberMeToken?: string;
  @column.dateTime({ autoCreate: true })
  public createdAt: DateTime;
  @column.dateTime({ autoCreate: true, autoUpdate: true })
  public updatedAt: DateTime;
  @hasMany(() => Post)
  public posts: HasMany<typeof Post>;
  @hasMany(() => Forum)
  public forums: HasMany<typeof Forum>;
  @beforeSave()
  public static async hashPassword(user: User) {
    if (user.$dirty.password) {
      user.password = await Hash.make(user.password);
    }
  }
}
```

The above codes simply creates the `Post` or `Forum` models respectively with the different columns mapped using the `columns` decorator with their individual datatypes.

There are many other decorators such as `hasMany` for a one-to-many database relationship defined on the model.

### Creating Controllers
Next, we are going to create the individual controllers for each Model that we have created above but before that, let’s create an AuthController for the authentication.

```bash
    node ace make:controller Auth
```

Open the file in `app/Controllers/Http/AuthController.ts` and paste the codes below.

```ts
import { HttpContextContract } from "@ioc:Adonis/Core/HttpContext";
import User from "App/Models/User";

export default class AuthController {
  public async login({ request, auth }: HttpContextContract) {
    const email = request.input("email");
    const password = request.input("password");
    const token = await auth.use("api").attempt(email, password, {
      expiresIn: "10 days",
    });
    return token.toJSON();
  }
  public async register({ request, auth }: HttpContextContract) {
    const email = request.input("email");
    const password = request.input("password");
    const name = request.input("name");
    const newUser = new User();
    newUser.email = email;
    newUser.password = password;
    newUser.name = name;
    await newUser.save();
    const token = await auth.use("api").login(newUser, {
      expiresIn: "10 days",
    });
    return token.toJSON();
  }
}
```

The code above simply registers and logins a user with any complex validations and error handling, so it can be easy to understand.

Next, let’s create all the controllers for our API at once:

```bash
    node ace make:controller Post
    node ace make:controller Forum
```

Open the `PostsController.ts` file inside `app/Controllers/Http` folder and add the code below.

```ts
    import { HttpContextContract } from "@ioc:Adonis/Core/HttpContext";
    import Post from "App/Models/Post";
    export default class PostsController {
         public async index({ request}: HttpContextContract)
        {
            const posts = await Post.query().preload('user').preload('forum');
            return posts
        }
        public async show({ request, params}: HttpContextContract)
        {
            try {
                const post = await Post.find(params.id);
                if(post){
                    await post.preload('user')
                    await post.preload('forum');
                    return post
                }
            } catch (error) {
                console.log(error)
            }

        }

        public async update({ auth, request, params}: HttpContextContract)
        {
            const post = await Post.find(params.id);
            if (post) {
                post.title = request.input('title');
                post.content = request.input('content');
                if (await post.save()) {
                    await post.preload('user')
                    await post.preload('forum')
                    return post
                }
                return; // 422
            }
            return; // 401
        }

        public async store({ auth request, response}: HttpContextContract)
        {
            const user = await auth.authenticate();
            const post = new Post();
            post.title = request.input('title');
            post.content = request.input('content');
            post.forumId = request.input('forum');
            await user.related('posts').save(post)
            return post
        }
        public async destroy({response, auth, request, params}: HttpContextContract)
        {
           const user = await auth.authenticate();
           const post = await Post.query().where('user_id', user.id).where('id', params.id).delete();
           return response.redirect('/dashboard');
        }
    }
```

The code above represents our API CRUDs for either `Post` model, it contains different methods for the business logic of our app, such as deleting, updating, storing, and retrieving the Posts in our forum.

You can [Clone the repository](https://github.com/Kaperskyguru/adonisjs-forum-api) to review the other controllers that I have created.

### Creating Endpoint Routes
The next step is to create the endpoints for our frontend or mobile App to consume.

To do that, open the `route.ts` file inside `start` folder and add the following code.

```ts
//......
Route.group(() => {
  Route.post("register", "AuthController.register");
  Route.post("login", "AuthController.login");
  Route.group(() => {
    Route.resource("posts", "PostsController").apiOnly();
    Route.resource("forums", "ForumsController").apiOnly();
    Route.get("users/forums", "UsersController.forumsByUser");
    Route.get("users/posts", "UsersController.postsByUser");
  }).middleware("auth:api");
}).prefix("api");

//......
```

The code above creates our Routes for different endpoints that can be used to access our forum app, `Route.group` groups a list of routes into a single group with a single prefix and the `middleware` adds a script that will be executed first before the request passes to the controller.

So far, we have created different endpoints for our Forum API.

Note that the `resource` method will create all the CRUD endpoints we need for our Forum API once. You can review more about it [here](https://preview.adonisjs.com/guides/http/routing#crud-actions).

### Testing the Forum API
<<<<<<< HEAD
When testing your endpoint using any HTTP clients e.g. [Postwoman](http://postwoman.io/), You might be faced with an error saying `Cannot find module 'phc-argon2'` when testing, please run this command to install the package.
=======

When testing your endpoint using any HTTP clients e.g. [Hoppscotch](https://hoppscotch.io), You might be faced with an error saying `Cannot find module 'phc-argon2'` when testing, please run this command to install the package.
>>>>>>> dc94db1b

```bash
    npm install phc-argon2
```

If we test the `posts` endpoint without authentication, we will be faced with the error below.

![Test API Error](/engineering-education/build-a-restful-api-with-adonisjs/test-api-error.png)

But if we login using the `/api/login` or register using the `/api/register` endpoint to retrieve our API Token:

![Test API Auth](/engineering-education/build-a-restful-api-with-adonisjs/test-api-auth.png)

We can access the protected endpoints after inserting the token as the Authorization header value.

![Test API Header](/engineering-education/build-a-restful-api-with-adonisjs/test-api-header.png)

Now, we can access our protected endpoints:

<iframe src="https://giphy.com/embed/3vT9lvfexLNlKlmLkE" width="480" height="245" frameBorder="0" class="giphy-embed" allowFullScreen></iframe><p><a href="https://giphy.com/gifs/3vT9lvfexLNlKlmLkE">via GIPHY</a></p>

### Conclusion
In this article, we covered how to build a RESTful API in AdonisJS 5, we created a simple Forum API with authentication and authorization.

[You can clone the repository here](https://github.com/Kaperskyguru/adonisjs-forum-api).

Now, it is your turn, what will you be building and what is missing in the article that you will be including in your API.

Let me know in the comment section right below.

Happy coding!<|MERGE_RESOLUTION|>--- conflicted
+++ resolved
@@ -1,6 +1,7 @@
 ### Build A RESTful API With AdonisJS
 
 ### Outline
+
 Introduction
 Setting up AdonisJS
 Creating Databases
@@ -12,12 +13,8 @@
 Conclusion
 
 ### Introduction
-<<<<<<< HEAD
-In today’s ever-changing and rapid world of frameworks including frontend and backend frameworks, learning and building RESTful APIs to bridge the gap between clients and data is a demanding skill for any software engineer.
-=======
 
 In today’s ever-changing and rapid world of frontend and backend frameworks, learning and building RESTful APIs to bridge the gap between clients and data is a demanding skill for any software engineer.
->>>>>>> dc94db1b
 
 "A RESTful API is an application program interface (API) that uses HTTP requests to exchange data between parties using endpoints (routes) with either GET, PUT, POST and DELETE as the HTTP requests." from [TowardDataScience](https://towardsdatascience.com)
 
@@ -26,12 +23,8 @@
 AdonisJS is the Laravel of JavaScript and a good grasp of it is a high-demand skill, therefore learning a build your first REST API with it is a game-changer. You can read through the [Ultimate Guide to AdonisJS 5](https://masteringbackend.com/posts/adonisjs-tutorial-the-ultimate-guide) to learn more.
 
 ### Setting up AdonisJS 5
-<<<<<<< HEAD
-If you’ve been working with JavaScript frameworks before now, you should already have Node.js in your computer, if not, you can install the latest version by going through the steps [here](https://nodejs.org/en/).
-=======
 
 If you’ve been working with JavaScript frameworks before, you should already have Node.js in your computer, if not, you can install the latest version by going through the steps [here](https://nodejs.org/en/).
->>>>>>> dc94db1b
 
 _AdonisJS needs Node.js >=12.x.x and NPM >=6.x.x, make sure you have the required NodeJs by checking the version installed in your computer to make sure it corresponds with the requirement._
 
@@ -55,6 +48,7 @@
 Congratulations.
 
 ### Creating Databases
+
 Now that we have our first `Hello World` API created, our Forum API cannot be completed with having a database for storing, reading and updating data from it.
 
 Let’s set up our database right away:
@@ -99,6 +93,7 @@
 That’s all.
 
 ### Setting up Authorization and Authentication
+
 In AdonisJS 5, authentication and authorization is very easy to set up, all you need to do is to install the Auth package and every other complicated authentication logic is built in for you already.
 
 Let’s get started:
@@ -133,6 +128,7 @@
 ```
 
 #### Creating migrations
+
 The next step is to create the remaining migrations for the Post and Forum models we will be creating later.
 
 Let’s get started:
@@ -211,12 +207,8 @@
 Cheers!
 
 ### Creating Models
-<<<<<<< HEAD
-Now, we will create all the models we need this API and configure them properly to interact with our database.
-=======
 
 Now, we will create all the models we need for this API and configure them properly to interact with our database.
->>>>>>> dc94db1b
 
 ```bash
     node ace make:model Forum
@@ -272,6 +264,7 @@
 There are many other decorators such as `hasMany` for a one-to-many database relationship defined on the model.
 
 ### Creating Controllers
+
 Next, we are going to create the individual controllers for each Model that we have created above but before that, let’s create an AuthController for the authentication.
 
 ```bash
@@ -385,6 +378,7 @@
 You can [Clone the repository](https://github.com/Kaperskyguru/adonisjs-forum-api) to review the other controllers that I have created.
 
 ### Creating Endpoint Routes
+
 The next step is to create the endpoints for our frontend or mobile App to consume.
 
 To do that, open the `route.ts` file inside `start` folder and add the following code.
@@ -412,12 +406,8 @@
 Note that the `resource` method will create all the CRUD endpoints we need for our Forum API once. You can review more about it [here](https://preview.adonisjs.com/guides/http/routing#crud-actions).
 
 ### Testing the Forum API
-<<<<<<< HEAD
-When testing your endpoint using any HTTP clients e.g. [Postwoman](http://postwoman.io/), You might be faced with an error saying `Cannot find module 'phc-argon2'` when testing, please run this command to install the package.
-=======
 
 When testing your endpoint using any HTTP clients e.g. [Hoppscotch](https://hoppscotch.io), You might be faced with an error saying `Cannot find module 'phc-argon2'` when testing, please run this command to install the package.
->>>>>>> dc94db1b
 
 ```bash
     npm install phc-argon2
@@ -440,6 +430,7 @@
 <iframe src="https://giphy.com/embed/3vT9lvfexLNlKlmLkE" width="480" height="245" frameBorder="0" class="giphy-embed" allowFullScreen></iframe><p><a href="https://giphy.com/gifs/3vT9lvfexLNlKlmLkE">via GIPHY</a></p>
 
 ### Conclusion
+
 In this article, we covered how to build a RESTful API in AdonisJS 5, we created a simple Forum API with authentication and authorization.
 
 [You can clone the repository here](https://github.com/Kaperskyguru/adonisjs-forum-api).
